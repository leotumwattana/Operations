--- conflicted
+++ resolved
@@ -540,21 +540,11 @@
         let addressBookDidChange: AddressBookDidChange
         var observer: AddressBookExternalChangeObserver?
 
-<<<<<<< HEAD
-        init(_ block: AddressBookDidChange) {
-            addressBookDidChange = block
-            super.init()
-        }
-
-        deinit {
-            observer?.endObservingExternalChangesToAddressBook()
-=======
         init(addressBook: AddressBook, block: AddressBookDidChange) {
             self.addressBook = addressBook
             self.addressBookDidChange = block
             super.init()
             addObserver(BackgroundObserver())
->>>>>>> fb2d17a5
         }
 
         override func execute() {
@@ -593,17 +583,6 @@
     }
 
     func addressBookDidChange(info: [NSObject: AnyObject]?) {
-<<<<<<< HEAD
-        print("Address book did change: \(info)")
-    }
-
-    public override func operationDidFinish(operation: NSOperation, withErrors errors: [ErrorType]) {
-        if errors.isEmpty, let _ = operation as? Observer {
-            print("Observer did finish")
-            if !cancelled {
-                observer = Observer(addressBookDidChange)
-                addOperation(observer!)
-=======
         didChangeBlock(info: info)
     }
 
@@ -616,14 +595,13 @@
             else if let current = operation as? Observer {
                 println("Observer did finish")
                 addExternalChangeObserver()
->>>>>>> fb2d17a5
-            }
-        }
-    }
-}
-
-
-
-
-
-
+            }
+        }
+    }
+}
+
+
+
+
+
+
