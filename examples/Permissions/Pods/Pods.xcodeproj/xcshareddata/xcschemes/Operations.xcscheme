<?xml version="1.0" encoding="UTF-8"?>
<Scheme
   LastUpgradeVersion = "0700"
   version = "1.3">
   <BuildAction
      parallelizeBuildables = "YES"
      buildImplicitDependencies = "YES">
      <BuildActionEntries>
         <BuildActionEntry
            buildForAnalyzing = "YES"
            buildForTesting = "YES"
            buildForRunning = "YES"
            buildForProfiling = "YES"
            buildForArchiving = "YES">
            <BuildableReference
               BuildableIdentifier = 'primary'
<<<<<<< HEAD
               BlueprintIdentifier = '74E5C16D5707929F6F4E84FD'
=======
               BlueprintIdentifier = 'E20539D57883403A7E289F79'
>>>>>>> 11fa9b5c
               BlueprintName = 'Operations'
               ReferencedContainer = 'container:Pods.xcodeproj'
               BuildableName = 'Operations.framework'>
            </BuildableReference>
         </BuildActionEntry>
      </BuildActionEntries>
   </BuildAction>
   <TestAction
      selectedDebuggerIdentifier = "Xcode.DebuggerFoundation.Debugger.LLDB"
      selectedLauncherIdentifier = "Xcode.DebuggerFoundation.Launcher.LLDB"
      shouldUseLaunchSchemeArgsEnv = "YES"
      buildConfiguration = "Debug">
      <AdditionalOptions>
      </AdditionalOptions>
   </TestAction>
   <LaunchAction
      selectedDebuggerIdentifier = "Xcode.DebuggerFoundation.Debugger.LLDB"
      selectedLauncherIdentifier = "Xcode.DebuggerFoundation.Launcher.LLDB"
      launchStyle = "0"
      useCustomWorkingDirectory = "NO"
      ignoresPersistentStateOnLaunch = "NO"
      debugDocumentVersioning = "YES"
      debugServiceExtension = "internal"
      buildConfiguration = "Debug"
      allowLocationSimulation = "YES">
      <AdditionalOptions>
      </AdditionalOptions>
   </LaunchAction>
   <ProfileAction
      savedToolIdentifier = ""
      useCustomWorkingDirectory = "NO"
      debugDocumentVersioning = "YES"
      buildConfiguration = "Release"
      shouldUseLaunchSchemeArgsEnv = "YES">
   </ProfileAction>
   <AnalyzeAction
      buildConfiguration = "Debug">
   </AnalyzeAction>
   <ArchiveAction
      buildConfiguration = "Release"
      revealArchiveInOrganizer = "YES">
   </ArchiveAction>
</Scheme><|MERGE_RESOLUTION|>--- conflicted
+++ resolved
@@ -14,11 +14,7 @@
             buildForArchiving = "YES">
             <BuildableReference
                BuildableIdentifier = 'primary'
-<<<<<<< HEAD
-               BlueprintIdentifier = '74E5C16D5707929F6F4E84FD'
-=======
                BlueprintIdentifier = 'E20539D57883403A7E289F79'
->>>>>>> 11fa9b5c
                BlueprintName = 'Operations'
                ReferencedContainer = 'container:Pods.xcodeproj'
                BuildableName = 'Operations.framework'>
