//
//  LocationCapability.swift
//  Operations
//
//  Created by Daniel Thorpe on 01/10/2015.
//  Copyright © 2015 Dan Thorpe. All rights reserved.
//

import CoreLocation

/**
 An enum for LocationUsage

 There are two methods which request authorization for
 CLLocationManager.
*/
public enum LocationUsage: Int {

    /// Request access only when the app is in use
    case WhenInUse = 1

    /// Request access always
    case Always
}

/**
 A refined CapabilityRegistrarType for Capability.Location. This
 protocol defines functions which the registrar uses to get
 the current authorization status and request access.
 */
public protocol LocationCapabilityRegistrarType: CapabilityRegistrarType {

    /// - returns: a true Bool if the location services is enabled
    func opr_locationServicesEnabled() -> Bool

    /**
     Sets the location manager delegate.

     - parameter aDelegate: a CLLocationManagerDelegate
     */
    func opr_setDelegate(aDelegate: CLLocationManagerDelegate?)

    /// - returns: the CLAuthorizationStatus
    func opr_authorizationStatus() -> CLAuthorizationStatus

    /**
     Request access for the given LocationUsage (i.e. the requirement).

     - parameter requirement: the LocationUsage
     */
    func opr_requestAuthorizationWithRequirement(requirement: LocationUsage)
}

extension CLLocationManager: LocationCapabilityRegistrarType {

    /// - returns: a true Bool if the location services is enabled
    public func opr_locationServicesEnabled() -> Bool {
        return CLLocationManager.locationServicesEnabled()
    }

    /// - returns: the CLAuthorizationStatus
    public func opr_authorizationStatus() -> CLAuthorizationStatus {
        return CLLocationManager.authorizationStatus()
    }

    /**
     Sets the location manager delegate.

     - parameter aDelegate: a CLLocationManagerDelegate
     */
    public func opr_setDelegate(aDelegate: CLLocationManagerDelegate?) {
        self.delegate = aDelegate
    }

    /**
     Request access for the given LocationUsage (i.e. the requirement).

     - parameter requirement: the LocationUsage
     */
    public func opr_requestAuthorizationWithRequirement(requirement: LocationUsage) {
        switch requirement {
        case .WhenInUse:
            requestWhenInUseAuthorization()
        case .Always:
            requestAlwaysAuthorization()
        }
    }
}

extension CLAuthorizationStatus: AuthorizationStatusType {

    /**
     Determine whether access has been granted given the LocationUsage.

     - parameter requirement: the required LocationUsage
     - returns: a true Bool for authorized status
     */
    public func isRequirementMet(requirement: LocationUsage) -> Bool {
        switch (requirement, self) {
        case (.WhenInUse, .AuthorizedWhenInUse), (_, .AuthorizedAlways):
            return true
        default:
            return false
        }
    }
}

/**
 The Location capability, which is generic over an LocationCapabilityRegistrarType.

 Framework consumers should not use this directly, but instead
 use Capability.Location. So that its usage is like this:

 ```swift

 GetAuthorizationStatus(Capability.Location(.WhenInUse)) { status in
    // check the status etc.
 }
 ```

 - see: Capability.Location
 */
public class LocationCapability: NSObject, CLLocationManagerDelegate, CapabilityType {

    /// - returns: a String, the name of the capability
    public let name: String

    /// - returns: the EKEntityType, the required type of the capability
    public let requirement: LocationUsage

    var registrar: LocationCapabilityRegistrarType = CLLocationManager()
    var authorizationCompletionBlock: dispatch_block_t?

    /**
     Initialize the capability. By default, it requires access .WhenInUse.

     - parameter requirement: the required LocationUsage, defaults to .WhenInUse
     - parameter registrar: the registrar to use. Defauls to creating a Registrar.
     */
    public required init(_ requirement: LocationUsage = .WhenInUse) {
        self.name = "Location"
        self.requirement = requirement
        super.init()
    }

    /// - returns: true if location services are enabled
    public func isAvailable() -> Bool {
        return registrar.opr_locationServicesEnabled()
    }

    /**
     Get the current authorization status of Location services from the Registrar.
     - parameter completion: a CLAuthorizationStatus -> Void closure.
     */
    public func authorizationStatus(completion: CLAuthorizationStatus -> Void) {
        completion(registrar.opr_authorizationStatus())
    }

    /**
     Request authorization to Location services from the Registrar.
     - parameter completion: a dispatch_block_t
     */
    public func requestAuthorizationWithCompletion(completion: dispatch_block_t) {
        if !registrar.opr_locationServicesEnabled() {
            completion()
        }
        else {
            let status = registrar.opr_authorizationStatus()
            switch (status, requirement) {
            case (.NotDetermined, _), (.AuthorizedWhenInUse, .Always):
                authorizationCompletionBlock = completion
                registrar.opr_setDelegate(self)
                registrar.opr_requestAuthorizationWithRequirement(requirement)
            default:
                completion()
            }
        }
    }

    /**
     Request authorization to Location services from the Registrar.
     - parameter manager: a CLLocationManager
     - parameter status: the CLAuthorizationStatus
     */
    @objc public func locationManager(manager: CLLocationManager, didChangeAuthorizationStatus status: CLAuthorizationStatus) {
<<<<<<< HEAD
        guard status != .NotDetermined else {
            return
        }

=======
        guard status != .NotDetermined else { return }
>>>>>>> e14f17a9
        authorizationCompletionBlock?()
    }
}

public extension Capability {

    /**
     Capability.Location

     This type represents the app's permission to access CLLocationManager.

     For framework consumers - use with GetAuthorizationStatus, Authorize and
     AuthorizedFor. For example

     Get the current authorization status for accessing the user's calendars:

     ```swift
     GetAuthorizationStatus(Capability.Location(.Always)) { available, status in
         // etc
     }
     ```

    - see: `UserLocationOperation`
    - see: `ReverseGeocodeOperation`
    - see: `ReverseGeocodeUserLocationOperation`

     */
    typealias Location = LocationCapability
}

@available(*, unavailable, renamed="AuthorizedFor(Capability.Location(.WhenInUse))")
public typealias LocationCondition = AuthorizedFor<Capability.Location><|MERGE_RESOLUTION|>--- conflicted
+++ resolved
@@ -183,14 +183,7 @@
      - parameter status: the CLAuthorizationStatus
      */
     @objc public func locationManager(manager: CLLocationManager, didChangeAuthorizationStatus status: CLAuthorizationStatus) {
-<<<<<<< HEAD
-        guard status != .NotDetermined else {
-            return
-        }
-
-=======
         guard status != .NotDetermined else { return }
->>>>>>> e14f17a9
         authorizationCompletionBlock?()
     }
 }
